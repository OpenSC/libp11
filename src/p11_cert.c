--- conflicted
+++ resolved
@@ -90,11 +90,7 @@
 }
 
 /*
-<<<<<<< HEAD
  * Find all certs of a given type (public or private) and matching template
-=======
- * Find all certs of a given type
->>>>>>> 90e1bcf5
  */
 static int pkcs11_find_certs(PKCS11_SLOT_private *slot, PKCS11_TEMPLATE *tmpl, CK_SESSION_HANDLE session)
 {
