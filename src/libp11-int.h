--- conflicted
+++ resolved
@@ -48,13 +48,8 @@
 	CK_FUNCTION_LIST_PTR method;
 	void *handle;
 	char *init_args;
-<<<<<<< HEAD
-
-	/* Deprecated in Openssl3, left here until engine is supported */
-=======
 	CK_VERSION cryptoki_version;
->>>>>>> 514a8be0
-	UI_METHOD *ui_method; /* UI_METHOD for CKU_CONTEXT_SPECIFIC PINs */
+	UI_METHOD *ui_method; /* UI_METHOD for CKU_CONTEXT_SPECIFIC PINs - Deprecated in Openssl3, left here until engine is supported*/
 	void *ui_user_data;
 
 #if OPENSSL_VERSION_NUMBER >= 0x30000000L
