/* libp11, a simple layer on to of PKCS#11 API
 * Copyright (C) 2005 Olaf Kirch <okir@lst.de>
 * Copyright (C) 2015-2018 Michał Trojnara <Michal.Trojnara@stunnel.org>
 *
 *  This library is free software; you can redistribute it and/or
 *  modify it under the terms of the GNU Lesser General Public
 *  License as published by the Free Software Foundation; either
 *  version 2.1 of the License, or (at your option) any later version.
 *
 *  This library is distributed in the hope that it will be useful,
 *  but WITHOUT ANY WARRANTY; without even the implied warranty of
 *  MERCHANTABILITY or FITNESS FOR A PARTICULAR PURPOSE.  See the GNU
 *  Lesser General Public License for more details.
 *
 *  You should have received a copy of the GNU Lesser General Public
 *  License along with this library; if not, write to the Free Software
 *  Foundation, Inc., 59 Temple Place, Suite 330, Boston, MA 02111-1307  USA
 */

#ifndef _LIBP11_INT_H
#define _LIBP11_INT_H

#ifndef _WIN32
#include "config.h"
#endif

/* this code extensively uses deprecated features, so warnings are useless */
#define OPENSSL_SUPPRESS_DEPRECATED
#include "libp11.h"

#define CRYPTOKI_EXPORTS
#include "pkcs11.h"

#include "p11_pthread.h"

/* forward and type declarations */
typedef struct pkcs11_ctx_private PKCS11_CTX_private;
typedef struct pkcs11_slot_private PKCS11_SLOT_private;
typedef struct pkcs11_object_private PKCS11_OBJECT_private;
typedef struct pkcs11_object_ops PKCS11_OBJECT_ops;

/* get private implementations of PKCS11 structures */

/*
 * PKCS11_CTX: context for a PKCS11 implementation
 */
struct pkcs11_ctx_private {
	CK_FUNCTION_LIST_PTR method;
	void *handle;
	char *init_args;
	CK_VERSION cryptoki_version;
	UI_METHOD *ui_method; /* UI_METHOD for CKU_CONTEXT_SPECIFIC PINs - Deprecated in Openssl3, left here until engine is supported*/
	void *ui_user_data;

#if OPENSSL_VERSION_NUMBER >= 0x30000000L
	OSSL_PASSPHRASE_CALLBACK *pw_cb;
	void *pw_cbarg;
#endif
	unsigned int forkid;
	pthread_mutex_t fork_lock;
};
#define PRIVCTX(_ctx)		((PKCS11_CTX_private *) ((_ctx)->_private))

typedef struct pkcs11_keys {
	int num;
	PKCS11_KEY *keys;
} PKCS11_keys;

struct pkcs11_slot_private {
	int refcnt;
	PKCS11_CTX_private *ctx;
	pthread_mutex_t lock;
	pthread_cond_t cond;
	int8_t rw_mode, logged_in;
	CK_SLOT_ID id;
	CK_SESSION_HANDLE *session_pool;
	unsigned int session_head, session_tail, session_poolsize;
	unsigned int num_sessions, max_sessions;
	unsigned int forkid;

	/* options used in last PKCS11_login */
	char *prev_pin;

	/* members concerning the token */
	CK_BBOOL secure_login;
	PKCS11_keys prv, pub;
	int ncerts;
	PKCS11_CERT *certs;
};
#define PRIVSLOT(_slot)		((PKCS11_SLOT_private *) ((_slot)->_private))

struct pkcs11_object_private {
	PKCS11_SLOT_private *slot;
	CK_OBJECT_CLASS object_class;
	CK_OBJECT_HANDLE object;
	CK_BBOOL always_authenticate;
	unsigned char id[255];
	size_t id_len;
	char *label;
	PKCS11_OBJECT_ops *ops;
	EVP_PKEY *evp_key;
	X509 *x509;
	unsigned int forkid;
<<<<<<< HEAD
	int refcnt;
	pthread_mutex_t lock;
=======
	size_t size;
	unsigned char *data;
>>>>>>> 90e1bcf5
};
#define PRIVKEY(_key)		((PKCS11_OBJECT_private *) (_key)->_private)
#define PRIVCERT(_cert)		((PKCS11_OBJECT_private *) (_cert)->_private)

struct pkcs11_object_ops {
	int pkey_type; /* EVP_PKEY_xxx */
	EVP_PKEY *(*get_evp_key) (PKCS11_OBJECT_private *);
};

extern PKCS11_OBJECT_ops pkcs11_rsa_ops;
extern PKCS11_OBJECT_ops pkcs11_ec_ops;

/*
 * Internal functions
 */
#define CRYPTOKI_checkerr(f, rv) \
	do { \
		if (rv) { \
			CKRerr(f, rv); \
			return -1; \
		} \
		ERR_clear_error(); \
	} while (0)
#define CRYPTOKI_call(ctx, func_and_args) \
	ctx->method->func_and_args
extern int ERR_load_CKR_strings(void);

/* Memory allocation */
#define PKCS11_DUP(s) \
	pkcs11_strdup((char *) s, sizeof(s))
extern char *pkcs11_strdup(char *, size_t);

/* Emulate the OpenSSL 1.1 getters */
#if OPENSSL_VERSION_NUMBER < 0x10100003L || ( defined(LIBRESSL_VERSION_NUMBER) && LIBRESSL_VERSION_NUMBER < 0x3000000L )
#define EVP_PKEY_get0_RSA(key) ((key)->pkey.rsa)
#define EVP_PKEY_get0_EC_KEY(key) ((key)->pkey.ec)
#endif

/* Reinitializing the module after fork (if detected) */
extern unsigned int get_forkid();
extern int check_fork(PKCS11_CTX_private *ctx);
extern int check_slot_fork(PKCS11_SLOT_private *slot);
extern int check_object_fork(PKCS11_OBJECT_private *key);

/* Other internal functions */
extern void *C_LoadModule(const char *name, CK_FUNCTION_LIST_PTR_PTR);
extern CK_RV C_UnloadModule(void *module);
extern CK_RV C_IsModuleLoaded(void *module);
extern void pkcs11_destroy_keys(PKCS11_SLOT_private *, unsigned int);
extern void pkcs11_destroy_certs(PKCS11_SLOT_private *);
extern int pkcs11_reload_object(PKCS11_OBJECT_private *);
extern int pkcs11_reload_slot(PKCS11_SLOT_private *);

/* Managing object attributes */
extern int pkcs11_getattr_var(PKCS11_CTX_private *, CK_SESSION_HANDLE, CK_OBJECT_HANDLE,
	CK_ATTRIBUTE_TYPE, CK_BYTE *, size_t *);
extern int pkcs11_getattr_val(PKCS11_CTX_private *, CK_SESSION_HANDLE, CK_OBJECT_HANDLE,
	CK_ATTRIBUTE_TYPE, void *, size_t);
extern int pkcs11_getattr_alloc(PKCS11_CTX_private *, CK_SESSION_HANDLE, CK_OBJECT_HANDLE,
	CK_ATTRIBUTE_TYPE, CK_BYTE **, size_t *);
/*
 * Caution: the BIGNUM ** shall reference either a NULL pointer or a
 * pointer to a valid BIGNUM.
 */
extern int pkcs11_getattr_bn(PKCS11_CTX_private *, CK_SESSION_HANDLE, CK_OBJECT_HANDLE,
	CK_ATTRIBUTE_TYPE, BIGNUM **);

typedef struct pkcs11_template_st {
	unsigned long allocated;
	unsigned int nattr;
	CK_ATTRIBUTE attrs[32];
} PKCS11_TEMPLATE;

typedef int (*pkcs11_i2d_fn) (void *, unsigned char **);
extern unsigned int pkcs11_addattr(PKCS11_TEMPLATE *, int, void *, size_t);
#define pkcs11_addattr_var(_tmpl, _type, _var) pkcs11_addattr(_tmpl, _type, &(_var), sizeof(_var))
extern void pkcs11_addattr_bool(PKCS11_TEMPLATE *, int, int);
extern void pkcs11_addattr_s(PKCS11_TEMPLATE *, int, const char *);
extern void pkcs11_addattr_bn(PKCS11_TEMPLATE *, int, const BIGNUM *);
extern void pkcs11_addattr_obj(PKCS11_TEMPLATE *, int, pkcs11_i2d_fn, void *);
extern void pkcs11_zap_attrs(PKCS11_TEMPLATE *);

/* Internal implementation of current features */

/* Atomic reference counting */
extern int pkcs11_atomic_add(int *, int, pthread_mutex_t *);

/* Allocate the context */
extern PKCS11_CTX *pkcs11_CTX_new(void);

/* Specify any private PKCS#11 module initialization args, if necessary */
extern void pkcs11_CTX_init_args(PKCS11_CTX *ctx, const char *init_args);

/* Load a PKCS#11 module */
extern int pkcs11_CTX_load(PKCS11_CTX *ctx, const char *ident);

/* Reinitialize a PKCS#11 module (after a fork) */
extern int pkcs11_CTX_reload(PKCS11_CTX_private *ctx);

/* Unload a PKCS#11 module */
extern void pkcs11_CTX_unload(PKCS11_CTX *ctx);

/* Free a libp11 context */
extern void pkcs11_CTX_free(PKCS11_CTX *ctx);

/* Open a session in RO or RW mode */
extern int pkcs11_open_session(PKCS11_SLOT_private *, int rw);

/* Acquire a session from the slot specific session pool */
extern int pkcs11_get_session(PKCS11_SLOT_private *, int rw, CK_SESSION_HANDLE *sessionp);

/* Return a session the the slot specific session pool */
extern void pkcs11_put_session(PKCS11_SLOT_private *, CK_SESSION_HANDLE session);

/* Get a list of all slots */
extern int pkcs11_enumerate_slots(PKCS11_CTX_private * ctx,
			PKCS11_SLOT **slotsp, unsigned int *nslotsp);

/* Get the slot_id from a slot as it is stored in private */
extern unsigned long pkcs11_get_slotid_from_slot(PKCS11_SLOT_private *);

/* Increment slot reference count */
extern PKCS11_SLOT_private *pkcs11_slot_ref(PKCS11_SLOT_private *slot);

/* Decrement slot reference count, free if it becomes zero.
 * Returns 1 if it was freed. */
extern int pkcs11_slot_unref(PKCS11_SLOT_private *slot);

/* Free the list of slots allocated by PKCS11_enumerate_slots() */
extern void pkcs11_release_all_slots(PKCS11_SLOT *slots, unsigned int nslots);

/* Refresh the slot's token status */
extern int pkcs11_refresh_token(PKCS11_SLOT *slot);

/* Check if user is already authenticated to a card */
extern int pkcs11_is_logged_in(PKCS11_SLOT_private *, int so, int *res);

/* Authenticate to the card */
extern int pkcs11_login(PKCS11_SLOT_private *, int so, const char *pin);

/* De-authenticate from the card */
extern int pkcs11_logout(PKCS11_SLOT_private *);

/* Safely destroys PKCS11_TOKEN object. */
extern void pkcs11_destroy_token(PKCS11_TOKEN *);

/* Authenticate a private the key operation if needed */
int pkcs11_authenticate(PKCS11_OBJECT_private *key, CK_SESSION_HANDLE session);

/* Get a list of keys matching with template associated with this token */
extern int pkcs11_enumerate_keys(PKCS11_SLOT_private *, unsigned int type,
	const PKCS11_KEY *key_template, PKCS11_KEY **keys, unsigned int *nkeys);

/* Create an object from a handle */
extern PKCS11_OBJECT_private *pkcs11_object_from_handle(PKCS11_SLOT_private *slot,
	CK_SESSION_HANDLE session, CK_OBJECT_HANDLE object);

/* Get an object based on template */
extern PKCS11_OBJECT_private *pkcs11_object_from_template(PKCS11_SLOT_private *slot,
	CK_SESSION_HANDLE session, PKCS11_TEMPLATE *tmpl);

/* Get the corresponding object (same ID, given different object type) */
extern PKCS11_OBJECT_private *pkcs11_object_from_object(PKCS11_OBJECT_private *obj,
	CK_SESSION_HANDLE session, CK_OBJECT_CLASS object_class);

/* Reference the private object */
extern PKCS11_OBJECT_private *pkcs11_object_ref(PKCS11_OBJECT_private *obj);

/* Free an object */
extern void pkcs11_object_free(PKCS11_OBJECT_private *obj);

/* Get the key type (as EVP_PKEY_XXX) */
extern int pkcs11_get_key_type(PKCS11_OBJECT_private *key);

/* Returns a EVP_PKEY object with the given key type */
extern EVP_PKEY *pkcs11_get_key(PKCS11_OBJECT_private *key, CK_OBJECT_CLASS obj_class);

/* Find the corresponding certificate (if any) */
extern PKCS11_CERT *pkcs11_find_certificate(PKCS11_OBJECT_private *key);

/* Find the corresponding key (if any) */
extern PKCS11_KEY *pkcs11_find_key(PKCS11_OBJECT_private *cert);

/* Get a list of all certificates matching with template associated with this token */
extern int pkcs11_enumerate_certs(PKCS11_SLOT_private *,
	const PKCS11_CERT *cert_template, PKCS11_CERT **certs, unsigned int *ncerts);

/* Remove an object from the token */
extern int pkcs11_remove_object(PKCS11_OBJECT_private *object);

/* Set UI method to allow retrieving CKU_CONTEXT_SPECIFIC PINs interactively
 * Deprecated in Openssl3, left here until engine is supported
 */
extern int pkcs11_set_ui_method(PKCS11_CTX_private *ctx,
	UI_METHOD *ui_method, void *ui_user_data);

#if OPENSSL_VERSION_NUMBER >= 0x30000000L
/* Set password callback to allow retrieving CKU_CONTEXT_SPECIFIC PINs interactively */
extern int pkcs11_set_password_callback(PKCS11_CTX_private *pctx,
	OSSL_PASSPHRASE_CALLBACK *pw_cb, void *pw_cbarg);

#endif

/* Initialize a token */
extern int pkcs11_init_token(PKCS11_SLOT_private *, const char *pin,
	const char *label);

/* Initialize the user PIN on a token */
extern int pkcs11_init_pin(PKCS11_SLOT_private *, const char *pin);

/* Change the user PIN on a token */
extern int pkcs11_change_pin(PKCS11_SLOT_private *,
	const char *old_pin, const char *new_pin);

/* Store private key on a token */
extern int pkcs11_store_private_key(PKCS11_SLOT_private *,
	EVP_PKEY *pk, char *label, unsigned char *id, size_t id_len);

/* Store public key on a token */
extern int pkcs11_store_public_key(PKCS11_SLOT_private *,
	EVP_PKEY *pk, char *label, unsigned char *id, size_t id_len);

/* Store certificate on a token */
extern int pkcs11_store_certificate(PKCS11_SLOT_private *, X509 * x509,
		char *label, unsigned char *id, size_t id_len,
		PKCS11_CERT **ret_cert);

/* Access the random number generator */
extern int pkcs11_seed_random(PKCS11_SLOT_private *, const unsigned char *s, unsigned int s_len);
extern int pkcs11_generate_random(PKCS11_SLOT_private *, unsigned char *r, unsigned int r_len);

/* Internal implementation of deprecated features */

/* Generate and store a private key on the token */
extern int pkcs11_generate_key(PKCS11_SLOT_private *tpriv,
	int algorithm, unsigned int bits,
	char *label, unsigned char* id, size_t id_len);

/* Generate and store an EC key pair on the token */
extern int pkcs11_generate_ec_key(PKCS11_SLOT_private *slot, char* curve_name,
		char *label, unsigned char* id, size_t id_len);

/* Get the RSA key modulus size (in bytes) */
extern int pkcs11_get_key_size(PKCS11_OBJECT_private *);

/* Get the RSA key modules as BIGNUM */
extern int pkcs11_get_key_modulus(PKCS11_OBJECT_private *, BIGNUM **);

/* Get the RSA key public exponent as BIGNUM */
extern int pkcs11_get_key_exponent(PKCS11_OBJECT_private *, BIGNUM **);

/* Sign with the RSA private key */
extern int pkcs11_sign(int type,
	const unsigned char *m, unsigned int m_len,
	unsigned char *sigret, unsigned int *siglen, PKCS11_OBJECT_private *key);

/* This function has never been implemented */
extern int pkcs11_verify(int type,
	const unsigned char *m, unsigned int m_len,
	unsigned char *signature, unsigned int siglen, PKCS11_OBJECT_private *key);

/* Encrypts data using the private key */
extern int pkcs11_private_encrypt(
	int flen, const unsigned char *from,
	unsigned char *to, PKCS11_OBJECT_private *rsa, int padding);

/* Decrypts data using the private key */
extern int pkcs11_private_decrypt(
	int flen, const unsigned char *from,
	unsigned char *to, PKCS11_OBJECT_private *key, int padding);

/* Retrieve PKCS11_KEY from an RSA key */
extern PKCS11_OBJECT_private *pkcs11_get_ex_data_rsa(const RSA *rsa);

/* Retrieve PKCS11_KEY from an EC_KEY */
extern PKCS11_OBJECT_private *pkcs11_get_ex_data_ec(const EC_KEY *ec);

/* List available mechanisms for a given slot */
extern int pkcs11_enumerate_slot_mechanisms(PKCS11_CTX_private* ctx,
                                     CK_SLOT_ID slotid,
                                     PKCS11_MECHANISM** mechp,
                                     unsigned long* mechcountp);

/* List available mechanisms for a list of slots */
extern int pkcs11_enumerate_mechanisms(PKCS11_CTX_private* ctx,
                                PKCS11_SLOT* slots,
                                CK_ULONG nslots,
                                PKCS11_MECHANISM*** mechsp,
                                unsigned long** mechcountsp);

/* Initialize digesting on the token */
extern int pkcs11_digest_init(PKCS11_CTX_private* ctx, 
							  CK_SESSION_HANDLE session,
 							  CK_MECHANISM_TYPE type);

/* Abort a current digesting operation */
extern int pkcs11_digest_abort(PKCS11_CTX_private* ctx, 
							   CK_SESSION_HANDLE session);

/* Push the next data block into the digest operation */
extern int pkcs11_digest_update(PKCS11_CTX_private* ctx, 
								CK_SESSION_HANDLE session, 
								const unsigned char* in, size_t inl);

/* Finalize the current digest operation and get the result */
extern int pkcs11_digest_final(PKCS11_CTX_private* ctx, 
							   CK_SESSION_HANDLE session, 
							   unsigned char* out, size_t* outl);

/* Do digesting in single step */
extern int pkcs11_digest(PKCS11_CTX_private* ctx, 
 						 CK_SESSION_HANDLE session, 
						 const unsigned char* in, size_t inl, 
						 unsigned char* out, size_t* outl);

/* Generate a random value */
extern int pkcs11_rand_generate(PKCS11_CTX_private* ctx, 
                                CK_SESSION_HANDLE session, 
								unsigned char* out, size_t outlen, 
								unsigned int strength, 
								int prediction_resistance, 
								const unsigned char* addin, size_t addin_len);

/* Seed the random number generator */
extern int pkcs11_rand_seed(PKCS11_CTX_private* ctx, 
							CK_SESSION_HANDLE session, 
							int prediction_resistance, 
							const unsigned char* ent, size_t ent_len, 
							const unsigned char* addin, size_t addin_len);

/* Inserts a key into the cipher as a new object */
extern int pkcs11_create_cipher_key_object(PKCS11_CTX_private* ctx, 
										   CK_SESSION_HANDLE session, 
										   CK_OBJECT_HANDLE_PTR* key_object, 
										   CK_KEY_TYPE keyType, 
										   const unsigned char* key, size_t keylen);

/* Removes a previously created cipher object */
extern int pkcs11_destroy_cipher_key_object(PKCS11_CTX_private* ctx, 
											CK_SESSION_HANDLE session, 
											CK_OBJECT_HANDLE_PTR* key_object);

/* Initializes a decrypting operation on the token */
extern int pkcs11_decrypt_init(PKCS11_CTX_private* ctx, 
							   CK_SESSION_HANDLE session, 
							   CK_MECHANISM_PTR type, 
							   CK_OBJECT_HANDLE_PTR key_object, 
							   const unsigned char* iv, size_t ivlen);

/* Decrypt block of data */
extern int pkcs11_decrypt_update(PKCS11_CTX_private* ctx, 
								 CK_SESSION_HANDLE session, 
								 unsigned char* out, size_t* outl, 
								 unsigned char* in, size_t inl);

/* Finalize decryption operation */
extern int pkcs11_decrypt_final(PKCS11_CTX_private* ctx, 
								CK_SESSION_HANDLE session, 
								unsigned char* out, size_t* outl);

/* Decrypt data block in one step */
extern int pkcs11_decrypt(PKCS11_CTX_private* ctx, 
						  CK_SESSION_HANDLE session, 
						  unsigned char* out, size_t* outl, 
						  unsigned char* in, size_t inl);

/* Initializes an encrypting operation on the token */
extern int pkcs11_encrypt_init(PKCS11_CTX_private* ctx, 
							   CK_SESSION_HANDLE session, 
							   CK_MECHANISM_PTR type, 
							   CK_OBJECT_HANDLE_PTR key_object, 
							   const unsigned char* iv, size_t ivlen);

/* Encrypt block of data */
extern int pkcs11_encrypt_update(PKCS11_CTX_private* ctx, 
								 CK_SESSION_HANDLE session, 
								 unsigned char* out, size_t* outl, 
								 const unsigned char* in, size_t inl);

/* Finalize decryption operation */
extern int pkcs11_encrypt_final(PKCS11_CTX_private* ctx, 
								CK_SESSION_HANDLE session, 
								unsigned char* out, size_t* outl);

/* Encrypt data block in one step */
extern int pkcs11_encrypt(PKCS11_CTX_private* ctx, 
						  CK_SESSION_HANDLE session, 
						  unsigned char* out, size_t* outl, 
						  const unsigned char* in, size_t inl);

/* Clones the session state from one session into another. Not all tokens support. */
extern int pkcs11_copy_session_state(PKCS11_SLOT_private* slot, 
									 CK_SESSION_HANDLE dest, 
									 CK_SESSION_HANDLE source);

#endif

/* vim: set noexpandtab: */<|MERGE_RESOLUTION|>--- conflicted
+++ resolved
@@ -101,13 +101,10 @@
 	EVP_PKEY *evp_key;
 	X509 *x509;
 	unsigned int forkid;
-<<<<<<< HEAD
 	int refcnt;
 	pthread_mutex_t lock;
-=======
 	size_t size;
 	unsigned char *data;
->>>>>>> 90e1bcf5
 };
 #define PRIVKEY(_key)		((PKCS11_OBJECT_private *) (_key)->_private)
 #define PRIVCERT(_cert)		((PKCS11_OBJECT_private *) (_cert)->_private)
